--- conflicted
+++ resolved
@@ -17,18 +17,12 @@
     parser = argparse.ArgumentParser(prefix_chars='+', formatter_class=argparse.ArgumentDefaultsHelpFormatter)
     parser.add_argument(
         '++process',
-<<<<<<< HEAD
-        choices=['prep_burst', 'prep_slc', 'opera_rtc', 'upload_rtc'],
-        default='opera_rtc',
-=======
-        choices=['prep_burst', 'prep_slc', 'prep_rtc'],
->>>>>>> fe9655d9
+        choices=['prep_burst', 'prep_slc', 'prep_rtc', 'upload_rtc'],
         help='Select the HyP3 entrypoint to use',  # HyP3 entrypoints are specified in `pyproject.toml`
     )
 
     args, unknowns = parser.parse_known_args()
     hyp3_entry_points = entry_points(group='hyp3', name=args.process)
-<<<<<<< HEAD
 
     username = os.getenv('EARTHDATA_USERNAME')
     password = os.getenv('EARTHDATA_PASSWORD')
@@ -40,8 +34,6 @@
             'Earthdata credentials must be present as environment variables, or in your netrc.',
             UserWarning,
         )
-=======
->>>>>>> fe9655d9
 
     if not hyp3_entry_points:
         print(f'No entry point found for {args.process}')
