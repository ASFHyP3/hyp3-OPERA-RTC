--- conflicted
+++ resolved
@@ -45,11 +45,7 @@
         raise ValueError('Config type must be sas or pge.')
 
     template_dir = Path(__file__).parent / 'templates'
-<<<<<<< HEAD
-    with open(template_dir / f'{config_type}.yml', 'r') as file:
-=======
-    with open(template_dir / 'runconfig.yml') as file:
->>>>>>> 119de52d
+    with open(template_dir / f'{config_type}.yml') as file:
         template = Template(file.read())
         template_str = template.render(runconfig_dict)
 
