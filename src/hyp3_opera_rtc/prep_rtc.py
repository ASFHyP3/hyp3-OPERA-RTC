--- conflicted
+++ resolved
@@ -111,14 +111,7 @@
     parser.add_argument('--burst-subset', nargs='+', type=str, help='JPL burst ids to process')
     parser.add_argument('--work-dir', type=Path, default=None, help='Working directory for processing')
 
-<<<<<<< HEAD
-    parser.add_argument('--bucket', help='AWS S3 bucket HyP3 uses for uploading the final products')
-    parser.add_argument('--bucket-prefix', default='', help='Add a bucket prefix to products')
-=======
     args, _ = parser.parse_known_args()
->>>>>>> 41c71661
-
-    args = parser.parse_args()
 
     prep_rtc(**args.__dict__)
 
