import argparse
import os
import warnings
from pathlib import Path

from hyp3lib.fetch import write_credentials_to_netrc_file
from jinja2 import Template

from hyp3_opera_rtc.prep_burst import prep_burst


def render_runconfig(
    config_path: Path,
    granule_name: str,
    orbit_name: str,
    db_name: str,
    dem_name: str,
    config_type: str = 'pge',
    resolution: int = 30,
    container_base_path: Path = Path('/home/rtc_user/scratch'),
) -> None:
    input_dir = container_base_path / 'input'
    scratch_dir = container_base_path / 'scratch'
    output_dir = container_base_path / 'output'

    granule_path = input_dir / granule_name
    orbit_path = input_dir / orbit_name
    db_path = input_dir / db_name
    dem_path = input_dir / dem_name

    runconfig_dict = {
        'granule_path': str(granule_path),
        'orbit_path': str(orbit_path),
        'db_path': str(db_path),
        'dem_path': str(dem_path),
        'scratch_dir': str(scratch_dir),
        'output_dir': str(output_dir),
        'resolution': int(resolution),
    }

    if config_type not in ['sas', 'pge']:
        raise ValueError('Config type must be sas or pge.')

    template_dir = Path(__file__).parent / 'templates'
    with (template_dir / f'{config_type}.yml').open() as file:
        template = Template(file.read())
        template_str = template.render(runconfig_dict)

    with config_path.open('w') as file:
        file.write(template_str)


def prep_rtc(
    granules: list[str],
    work_dir: Path,
    resolution: int = 30,
) -> None:
    """Prepare data for OPERA RTC processing.

    Args:
        granules: List of Sentinel-1 level-1 Burst granule to compile data for
        resolution: Resolution of the output RTC (m)
        work_dir: Working directory for processing
    """
    scratch_dir = work_dir / 'scratch'
    input_dir = work_dir / 'input'
    output_dir = work_dir / 'output'
    for d in [scratch_dir, input_dir, output_dir]:
        d.mkdir(parents=True, exist_ok=True)

    granule_path, orbit_path, db_path, dem_path = prep_burst(granules, work_dir=input_dir)

    config_path = work_dir / 'runconfig.yml'
    render_runconfig(
        config_path=config_path,
        granule_name=granule_path.name,
        orbit_name=orbit_path.name,
        db_name=db_path.name,
        dem_name=dem_path.name,
        config_type='pge',
        resolution=resolution,
    )


def main() -> None:
    """Prepare for OPERA RTC processing.

    Example commands:
    python -m hyp3_opera_rtc.prep_rtc \
        S1_245714_IW1_20240809T141633_VV_6B31-BURST S1_245714_IW1_20240809T141633_VH_6B31-BURST
    """
    parser = argparse.ArgumentParser(description=__doc__, formatter_class=argparse.ArgumentDefaultsHelpFormatter)
<<<<<<< HEAD
    parser.add_argument('granules', nargs='+', help='Sentinel-1 VV burst granules to download input data for.')
    parser.add_argument('--work-dir', type=Path, required=True, help='Working directory for processing')
=======
    parser.add_argument('granules', nargs='+', help='Sentinel-1 co-pol burst granules to download input data for.')
>>>>>>> 98e2c2ed
    parser.add_argument('--resolution', default=30, type=int, help='Resolution of the output RTC (m)')

    args, _ = parser.parse_known_args()

    username = os.getenv('EARTHDATA_USERNAME')
    password = os.getenv('EARTHDATA_PASSWORD')
    if username and password:
        write_credentials_to_netrc_file(username, password, append=False)

    if not (Path.home() / '.netrc').exists():
        warnings.warn(
            'Earthdata credentials must be present as environment variables, or in your netrc.',
            UserWarning,
        )

    prep_rtc(args.granules, args.work_dir, args.resolution)


if __name__ == '__main__':
    main()<|MERGE_RESOLUTION|>--- conflicted
+++ resolved
@@ -90,12 +90,8 @@
         S1_245714_IW1_20240809T141633_VV_6B31-BURST S1_245714_IW1_20240809T141633_VH_6B31-BURST
     """
     parser = argparse.ArgumentParser(description=__doc__, formatter_class=argparse.ArgumentDefaultsHelpFormatter)
-<<<<<<< HEAD
-    parser.add_argument('granules', nargs='+', help='Sentinel-1 VV burst granules to download input data for.')
+    parser.add_argument('granules', nargs='+', help='Sentinel-1 co-pol burst granules to download input data for.')
     parser.add_argument('--work-dir', type=Path, required=True, help='Working directory for processing')
-=======
-    parser.add_argument('granules', nargs='+', help='Sentinel-1 co-pol burst granules to download input data for.')
->>>>>>> 98e2c2ed
     parser.add_argument('--resolution', default=30, type=int, help='Resolution of the output RTC (m)')
 
     args, _ = parser.parse_known_args()
