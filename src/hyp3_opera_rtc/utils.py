from pathlib import Path
from typing import Union
from zipfile import ZipFile

<<<<<<< HEAD
import earthaccess  # type: ignore[import-not-found]
=======
>>>>>>> c9abb8db
import lxml.etree as ET
import requests
from hyp3lib import fetch
from shapely.geometry import Polygon, box


def download_file(
    url: str,
    download_path: Union[Path, str] = '.',
    chunk_size: int = 10 * (2**20),
) -> None:
    """Download a file without authentication.

    Args:
        url: URL of the file to download
        download_path: Path to save the downloaded file to
        chunk_size: Size to chunk the download into
    """
    session = requests.Session()

    with session.get(url, stream=True) as s:
        s.raise_for_status()
        with Path(download_path).open('wb') as f:
            for chunk in s.iter_content(chunk_size=chunk_size):
                if chunk:
                    f.write(chunk)
    session.close()


def download_burst_db(save_dir: Path) -> Path:
    """Download the OPERA burst database.

    Currently using a version created using opera-adt/burst_db v0.4.0, but hope to switch to ASF-provide source.

    Args:
        save_dir: Directory to save the database to

    Returns:
        Path to the downloaded database
    """
    db_path = save_dir / 'opera-burst-bbox-only.sqlite3'

    if db_path.exists():
        return db_path

    url = 'https://ffwilliams2-shenanigans.s3.us-west-2.amazonaws.com/opera/opera-burst-bbox-only.sqlite3'
    download_file(url, db_path)
    return db_path


def download_s1_granule(granule: str, save_dir: Path) -> Path:
    out_path = save_dir / f'{granule}.zip'
    if out_path.exists():
        return out_path

    mission = granule[0] + granule[2]
    product_type = granule[7:10]
    url = f'https://sentinel1.asf.alaska.edu/{product_type}/{mission}/{granule}.zip'

    fetch.download_file(url, str(save_dir))

    return out_path


def get_s1_granule_bbox(granule_path: Path, buffer: float = 0.025) -> Polygon:
    if granule_path.suffix == '.zip':
        with ZipFile(granule_path, 'r') as z:
            manifest_path = [x for x in z.namelist() if x.endswith('manifest.safe')][0]
            with z.open(manifest_path) as m:
                manifest = ET.parse(m).getroot()
    else:
        manifest_path = str(granule_path / 'manifest.safe')
        manifest = ET.parse(manifest_path).getroot()

    frame_element = next(x for x in manifest.findall('.//metadataObject') if x.get('ID') == 'measurementFrameSet')
    coords_element = frame_element.find('.//{http://www.opengis.net/gml}coordinates')
    assert coords_element is not None

    frame_string = coords_element.text
    assert frame_string is not None

    coord_strings = [pair.split(',') for pair in frame_string.split(' ')]
    coords = [(float(lon), float(lat)) for lat, lon in coord_strings]
    footprint = Polygon(coords).buffer(buffer)
    return box(*footprint.bounds)<|MERGE_RESOLUTION|>--- conflicted
+++ resolved
@@ -2,10 +2,6 @@
 from typing import Union
 from zipfile import ZipFile
 
-<<<<<<< HEAD
-import earthaccess  # type: ignore[import-not-found]
-=======
->>>>>>> c9abb8db
 import lxml.etree as ET
 import requests
 from hyp3lib import fetch
