import argparse
from pathlib import Path
from typing import Optional

from hyp3_opera_rtc import dem, utils
from hyp3_opera_rtc.orbit import get_orbit


def prep_slc(
    granule: str,
    work_dir: Optional[Path] = None,
) -> Path:
    """Prepare data for SLC-based processing.

    Args:
<<<<<<< HEAD
        granules: Sentinel-1 SLC granule to create RTC datasets for
        use_resorb: Use the RESORB orbits instead of the POEORB orbits
=======
        granules: List of Sentinel-1 level-0 granules to back-project
>>>>>>> 845ca694
        work_dir: Working directory for processing
    """
    if work_dir is None:
        work_dir = Path.cwd()

    print('Downloading data...')
    orbit_path = get_orbit(granule, save_dir=work_dir)

    db_path = utils.download_burst_db(work_dir)

    granule_path = work_dir / f'{granule}.zip'
    utils.download_s1_granule(granule, work_dir)

    granule_bbox = utils.get_s1_granule_bbox(granule_path)
    dem_path = work_dir / 'dem.tif'
    dem.download_opera_dem_for_footprint(dem_path, granule_bbox.buffer(0.15))
    print('Downloads complete!')

    return granule_path, orbit_path, db_path, dem_path


def main():
    """Prep SLC entrypoint.

    Example command:
    python -m hyp3_opera_rtc ++process prep_slc S1B_IW_SLC__1SDV_20180504T104507_20180504T104535_010770_013AEE_919F
    """
    parser = argparse.ArgumentParser(description=__doc__, formatter_class=argparse.ArgumentDefaultsHelpFormatter)
    parser.add_argument('granule', help='S1 granule to load data for.')
    parser.add_argument('--work-dir', default=None, help='Working directory for processing')

    args = parser.parse_args()

    prep_slc(**args.__dict__)


if __name__ == '__main__':
    main()<|MERGE_RESOLUTION|>--- conflicted
+++ resolved
@@ -13,12 +13,7 @@
     """Prepare data for SLC-based processing.
 
     Args:
-<<<<<<< HEAD
         granules: Sentinel-1 SLC granule to create RTC datasets for
-        use_resorb: Use the RESORB orbits instead of the POEORB orbits
-=======
-        granules: List of Sentinel-1 level-0 granules to back-project
->>>>>>> 845ca694
         work_dir: Working directory for processing
     """
     if work_dir is None:
