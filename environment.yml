--- conflicted
+++ resolved
@@ -28,9 +28,6 @@
   - pytest
   - pytest-console-scripts
   - pytest-cov
-<<<<<<< HEAD
+  - ruff
   - pip:
-    - rtc@git+https://github.com/opera-adt/RTC.git@v1.0.2
-=======
-  - ruff
->>>>>>> 119de52d
+    - rtc@git+https://github.com/opera-adt/RTC.git@v1.0.2